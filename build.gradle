apply plugin: 'com.github.ben-manes.versions'

buildscript {
  ext.versions = [
      'minSdk': 14,
      'compileSdk': 29,
      'errorProne': '2.3.1',
      // We would like to use Kotlin 1.4 language features but keep Kotlin 1.3 library APIs
      // The benefit is that depending clients do not have to upgrade to Kotlin 1.4
      'kotlinCompiler': '1.4.10',
      'kotlinLib': '1.3.72',
  ]
  ext.deps = [
      assertj_core: 'org.assertj:assertj-core:3.9.1',
      // We don't need the latest version of AndroidX (there are no bugs that impact what LeakCanary
      // relies on), we're sticking a bit older because most apps will be using a more recent version
      // and they'll automatically resolve to higher version without having to necessarily resort to a
      // resolution strategy.
      androidGradlePlugin: "com.android.tools.build:gradle:4.0.0",
      androidx: [
          annotation: 'androidx.annotation:annotation:1.0.2',
          core: 'androidx.core:core:1.0.1',
          fragment: 'androidx.fragment:fragment:1.0.0',
          test: [
              core: 'androidx.test:core:1.0.0',
              espresso: 'androidx.test.espresso:espresso-core:3.1.0',
              rules: 'androidx.test:rules:1.1.0',
              runner: 'androidx.test:runner:1.1.0',
              orchestrator: 'androidx.test:orchestrator:1.1.0',
          ],
      ],
      android_support: 'com.android.support:support-v4:28.0.0',
      clikt: 'com.github.ajalt:clikt:2.3.0',
      jline: 'jline:jline:2.14.6',
      detekt: 'io.gitlab.arturbosch.detekt:detekt-gradle-plugin:1.6.0',
      junit: 'junit:junit:4.12',
      kotlin: [
<<<<<<< HEAD
          binaryCompatibilityValidatorPlugin: "org.jetbrains.kotlinx:binary-compatibility-validator:0.2.3",
          gradlePlugin: "org.jetbrains.kotlin:kotlin-gradle-plugin:${versions.kotlin}",
          stdlib: "org.jetbrains.kotlin:kotlin-stdlib:${versions.kotlin}",
          reflect: "org.jetbrains.kotlin:kotlin-reflect:${versions.kotlin}"
=======
          gradlePlugin: "org.jetbrains.kotlin:kotlin-gradle-plugin:${versions.kotlinCompiler}",
          stdlib: "org.jetbrains.kotlin:kotlin-stdlib:${versions.kotlinLib}",
          reflect: "org.jetbrains.kotlin:kotlin-reflect:${versions.kotlinLib}"
>>>>>>> f9de5e44
      ],
      kotlin_statistics: 'org.nield:kotlin-statistics:1.2.1',
      mockito: 'org.mockito:mockito-core:3.5.10',
      mockito_kotlin: 'com.nhaarman.mockitokotlin2:mockito-kotlin:2.2.0',
      okio: 'com.squareup.okio:okio:2.2.2',
      okio_1x: 'com.squareup.okio:okio:1.14.0',
      robolectric: 'org.robolectric:robolectric:4.0-alpha-3',
  ]
  repositories {
    google()
    maven { url 'https://plugins.gradle.org/m2/' }
    jcenter()
    // For binary compatibility validator.
    maven { url "https://kotlin.bintray.com/kotlinx" }
  }
  dependencies {
    classpath deps.kotlin.gradlePlugin
    classpath deps.androidGradlePlugin
    classpath 'net.ltgt.gradle:gradle-errorprone-plugin:0.0.16'
    classpath 'com.github.ben-manes:gradle-versions-plugin:0.20.0'
    classpath "org.jetbrains.dokka:dokka-gradle-plugin:0.9.18"
    classpath deps.detekt
    classpath deps.kotlin.binaryCompatibilityValidatorPlugin
  }
}

// We use JetBrain's Kotlin Binary Compatibility Validator to track changes to our public binary
// APIs.
// When making a change that results in a public ABI change, the apiCheck task will fail. When this
// happens, run ./gradlew apiDump to generate updated *.api files, and add those to your commit.
// See https://github.com/Kotlin/binary-compatibility-validator
apply plugin: 'binary-compatibility-validator'

apiValidation {
  // Ignore all sample projects, since they're not part of our API.
  ignoredProjects += ["leakcanary-android-sample"]
}

subprojects {
  group = GROUP
  version = VERSION_NAME

  repositories {
    google()
    //    maven {
    //      url 'https://oss.sonatype.org/content/repositories/snapshots/'
    //    }
    //    mavenLocal()
    jcenter()
  }

  apply plugin: 'net.ltgt.errorprone'
  apply plugin: 'org.jetbrains.dokka'
  apply plugin: 'io.gitlab.arturbosch.detekt'

  dokka {
    reportUndocumented = false
    // BuildConfig files
    packageOptions {
      prefix = "com.squareup.leakcanary"
      suppress = true
    }
    packageOptions {
      prefix = "shark.internal"
      suppress = true
    }
    packageOptions {
      prefix = "leakcanary.internal"
      suppress = true
    }
    outputFormat = 'gfm'
    outputDirectory = "$rootDir/docs/api"
  }

  tasks.withType(JavaCompile) {
    options.compilerArgs += [
        '-Xlint:all',
        '-Xlint:-serial',
        '-Xlint:-deprecation',
        // espresso-core classes say they're compiled with 51.0 but contain 52.0 attributes.
        // warning: [classfile] MethodParameters attribute introduced in version 52.0 class files is ignored in version 51.0 class files
        // '-Werror'
    ]
  }

  tasks.withType(org.jetbrains.kotlin.gradle.tasks.KotlinCompile).configureEach {
    kotlinOptions {
      // Avoid warnings of using older stdlib version 1.3 than compiler version 1.4
      apiVersion = "1.3"
    }
  }


  configurations.all {
    resolutionStrategy {
      eachDependency { details ->
        // Force all the error-prone dependencies to use the same version.
        if (details.requested.group == 'com.google.errorprone' &&
            details.requested.name.startsWith('error_prone_')) {
          details.useVersion versions.errorProne
        }
      }
    }
  }

  tasks.withType(Test) {
    testLogging {
      exceptionFormat 'FULL'
      showCauses true
      showExceptions true
      showStackTraces true
    }
  }

  detekt {
    config = rootProject.files('detekt-config.yml')
    parallel = true
    reports {
      xml.enabled = false
    }
  }

  afterEvaluate {
    tasks.getByName('check').dependsOn 'detekt'
    tasks.getByName('assemble').dependsOn installGitHooks
    tasks.getByName('clean').dependsOn installGitHooks
  }

  dependencies {
    errorprone "com.google.errorprone:error_prone_core:${versions.errorProne}"
  }
}

//Copies git hooks from /hooks folder into .git; currently used to run Detekt during push
//Git hook installation
task installGitHooks(type: Copy) {
  from new File(rootProject.rootDir, 'hooks')
  into { new File(rootProject.rootDir, '.git/hooks') }
  fileMode 0777 //Make files executable
}<|MERGE_RESOLUTION|>--- conflicted
+++ resolved
@@ -35,16 +35,10 @@
       detekt: 'io.gitlab.arturbosch.detekt:detekt-gradle-plugin:1.6.0',
       junit: 'junit:junit:4.12',
       kotlin: [
-<<<<<<< HEAD
           binaryCompatibilityValidatorPlugin: "org.jetbrains.kotlinx:binary-compatibility-validator:0.2.3",
-          gradlePlugin: "org.jetbrains.kotlin:kotlin-gradle-plugin:${versions.kotlin}",
-          stdlib: "org.jetbrains.kotlin:kotlin-stdlib:${versions.kotlin}",
-          reflect: "org.jetbrains.kotlin:kotlin-reflect:${versions.kotlin}"
-=======
           gradlePlugin: "org.jetbrains.kotlin:kotlin-gradle-plugin:${versions.kotlinCompiler}",
           stdlib: "org.jetbrains.kotlin:kotlin-stdlib:${versions.kotlinLib}",
           reflect: "org.jetbrains.kotlin:kotlin-reflect:${versions.kotlinLib}"
->>>>>>> f9de5e44
       ],
       kotlin_statistics: 'org.nield:kotlin-statistics:1.2.1',
       mockito: 'org.mockito:mockito-core:3.5.10',
